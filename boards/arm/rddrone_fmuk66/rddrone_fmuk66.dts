--- conflicted
+++ resolved
@@ -81,7 +81,7 @@
 		#phy-cells = <0>;
 	};
 
-<<<<<<< HEAD
+
 	/* This regulator enables the 3V3_S line, which powers sensors on-board. */
 	reg-3v3-s {
 		compatible = "regulator-fixed";
@@ -112,7 +112,6 @@
 		status = "okay";
 	};
 	
-=======
 	servo: servo {
 		compatible = "pwm-servo";
 		pwms = <&ftm0 0 PWM_MSEC(20) PWM_POLARITY_NORMAL>, // FMU_CH1
@@ -124,7 +123,7 @@
 		min-pulse = <PWM_USEC(700)>;
 		max-pulse = <PWM_USEC(2500)>;
 	};
->>>>>>> 33f8f894
+
 };
 
 &sim {
