/*
 * Copyright 2024 NXP
 *
 * SPDX-License-Identifier: Apache-2.0
 */

/dts-v1/;

#include "frdm_mcxn947_mcxn947_cpu0.dtsi"

/ {
	model = "NXP FRDM_N94 board";
	compatible = "nxp,mcxn947", "nxp,mcx";

<<<<<<< HEAD
	cpus {
		/delete-node/ cpu@1;
	};

	chosen {
		zephyr,sram = &sram0;
		zephyr,flash = &flash;
		zephyr,flash-controller = &fmu;
		zephyr,code-partition = &slot0_partition;
		zephyr,console = &flexcomm4_lpuart4;
		zephyr,shell-uart = &flexcomm4_lpuart4;
	};

	aliases{
		watchdog0 = &wwdt0;
		pwm-0 = &flexpwm1_pwm0;
	};
};

/*
 * Default for this board is to allocate SRAM0-5 to cpu0 but the
 * application can have an application specific device tree to
 * allocate the SRAM0-7 differently.
 *
 * For example, SRAM0-6 could be allocated to cpu0 with only SRAM7
 * for cpu1. This would require the value of sram0 to have a DT_SIZE_K
 * of 384. You would have to make updates to cpu1 sram settings as well.
 */
&sram0 {
	compatible = "mmio-sram";
	reg = <0x20000000 DT_SIZE_K(320)>;
};

&gpio4 {
	status = "okay";
};

&gpio1 {
	status = "okay";
};

&gpio0 {
	status = "okay";
};

&gpio2 {
	status = "okay";
};

&green_led {
	status = "okay";
};

&red_led {
	status = "okay";
};

&user_button_2 {
	status = "okay";
};

&edma0 {
	status = "okay";
};

&flexcomm1 {
	status = "okay";
};

&flexcomm1_lpspi1 {
	status = "okay";
};

&flexcomm2 {
	status = "okay";
};

&flexcomm2_lpi2c2 {
	status = "okay";
};

/*
 *LPFLEXCOMM supports UART and I2C on the same instance, enable this for
 * LFLEXCOMM2
 */
&flexcomm2_lpuart2 {
	status = "okay";
};

&flexcomm4 {
	status = "okay";
};

&flexcomm4_lpuart4 {
	status = "okay";
};

&flexspi {
	status = "okay";
};

&w25q64jvssiq {
	status = "okay";
};

&dac0 {
	status = "okay";
};

&enet {
	status = "okay";
};

&enet_mac {
	status = "okay";
};

&enet_mdio {
	status = "okay";
};

&wwdt0 {
	status = "okay";
};

&flexpwm1_pwm0 {
	status = "okay";
};

&ctimer0 {
	status = "okay";
};

&usdhc0 {
	status = "okay";
	sdmmc {
		compatible = "zephyr,sdmmc-disk";
		status = "okay";
	};
};

&vref {
	status = "okay";
};

&lpadc0 {
	status = "okay";
};

zephyr_udc0: &usb1 {
	status = "okay";
};

&lpcmp0 {
	status = "okay";
=======
>>>>>>> 0d0f1c53
};<|MERGE_RESOLUTION|>--- conflicted
+++ resolved
@@ -12,162 +12,8 @@
 	model = "NXP FRDM_N94 board";
 	compatible = "nxp,mcxn947", "nxp,mcx";
 
-<<<<<<< HEAD
-	cpus {
-		/delete-node/ cpu@1;
-	};
-
-	chosen {
-		zephyr,sram = &sram0;
-		zephyr,flash = &flash;
-		zephyr,flash-controller = &fmu;
-		zephyr,code-partition = &slot0_partition;
-		zephyr,console = &flexcomm4_lpuart4;
-		zephyr,shell-uart = &flexcomm4_lpuart4;
-	};
-
-	aliases{
-		watchdog0 = &wwdt0;
-		pwm-0 = &flexpwm1_pwm0;
-	};
-};
-
-/*
- * Default for this board is to allocate SRAM0-5 to cpu0 but the
- * application can have an application specific device tree to
- * allocate the SRAM0-7 differently.
- *
- * For example, SRAM0-6 could be allocated to cpu0 with only SRAM7
- * for cpu1. This would require the value of sram0 to have a DT_SIZE_K
- * of 384. You would have to make updates to cpu1 sram settings as well.
- */
-&sram0 {
-	compatible = "mmio-sram";
-	reg = <0x20000000 DT_SIZE_K(320)>;
-};
-
-&gpio4 {
-	status = "okay";
-};
-
-&gpio1 {
-	status = "okay";
-};
-
-&gpio0 {
-	status = "okay";
-};
-
-&gpio2 {
-	status = "okay";
-};
-
-&green_led {
-	status = "okay";
-};
-
-&red_led {
-	status = "okay";
-};
-
-&user_button_2 {
-	status = "okay";
-};
-
-&edma0 {
-	status = "okay";
-};
-
-&flexcomm1 {
-	status = "okay";
-};
-
-&flexcomm1_lpspi1 {
-	status = "okay";
-};
-
-&flexcomm2 {
-	status = "okay";
-};
-
-&flexcomm2_lpi2c2 {
-	status = "okay";
-};
-
-/*
- *LPFLEXCOMM supports UART and I2C on the same instance, enable this for
- * LFLEXCOMM2
- */
-&flexcomm2_lpuart2 {
-	status = "okay";
-};
-
-&flexcomm4 {
-	status = "okay";
-};
-
-&flexcomm4_lpuart4 {
-	status = "okay";
-};
-
-&flexspi {
-	status = "okay";
-};
-
-&w25q64jvssiq {
-	status = "okay";
-};
-
-&dac0 {
-	status = "okay";
-};
-
-&enet {
-	status = "okay";
-};
-
-&enet_mac {
-	status = "okay";
-};
-
-&enet_mdio {
-	status = "okay";
-};
-
-&wwdt0 {
-	status = "okay";
-};
-
-&flexpwm1_pwm0 {
-	status = "okay";
-};
-
-&ctimer0 {
-	status = "okay";
-};
-
-&usdhc0 {
-	status = "okay";
-	sdmmc {
-		compatible = "zephyr,sdmmc-disk";
-		status = "okay";
-	};
-};
-
-&vref {
-	status = "okay";
-};
-
-&lpadc0 {
-	status = "okay";
-};
-
-zephyr_udc0: &usb1 {
-	status = "okay";
 };
 
 &lpcmp0 {
 	status = "okay";
-=======
->>>>>>> 0d0f1c53
 };