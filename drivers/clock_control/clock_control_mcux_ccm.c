--- conflicted
+++ resolved
@@ -180,7 +180,6 @@
 		break;
 #endif
 
-<<<<<<< HEAD
 #ifdef CONFIG_SPI_MCUX_FLEXIO
         case IMX_CCM_FLEXIO1_CLK: {
             uint32_t flexio1_mux = CLOCK_GetMux(kCLOCK_Flexio1Mux);
@@ -200,8 +199,6 @@
         }
 #endif
 
-    }
-=======
 #ifdef CONFIG_COUNTER_MCUX_QTMR
 	case IMX_CCM_QTMR_CLK:
 		*rate = CLOCK_GetIpgFreq();
@@ -226,7 +223,6 @@
 		break;
 #endif
 	}
->>>>>>> 11f0bb9d
 
 	return 0;
 }
