--- conflicted
+++ resolved
@@ -822,21 +822,10 @@
 #endif
 
 #ifdef CONFIG_SPI_STM32_DMA
-<<<<<<< HEAD
-	#pragma message("======spi dma========") 
-	if (data->dma_tx.dma_name != NULL) {
-		/* Get the binding to the DMA device */
-		data->dma_tx.dma_dev = device_get_binding(data->dma_tx.dma_name);
-		if (!data->dma_tx.dma_dev) {
-			LOG_ERR("%s device not found", data->dma_tx.dma_name);
-			return -ENODEV;
-		}
-=======
 	if ((data->dma_rx.dma_dev != NULL) &&
 				!device_is_ready(data->dma_rx.dma_dev)) {
 		LOG_ERR("%s device not ready", data->dma_rx.dma_dev->name);
 		return -ENODEV;
->>>>>>> 5e43f614
 	}
 
 	if ((data->dma_tx.dma_dev != NULL) &&
