/*
 * Copyright (c) 2019 Derek Hageman <hageman@inthat.cloud>
 *
 * SPDX-License-Identifier: Apache-2.0
 */

#define DT_DRV_COMPAT atmel_sam0_i2c

#include <errno.h>
#include <device.h>
#include <init.h>
#include <soc.h>
#include <drivers/i2c.h>
#include <drivers/dma.h>

#include <logging/log.h>
LOG_MODULE_REGISTER(i2c_sam0, CONFIG_I2C_LOG_LEVEL);

#include "i2c-priv.h"

#ifndef SERCOM_I2CM_CTRLA_MODE_I2C_MASTER
#define SERCOM_I2CM_CTRLA_MODE_I2C_MASTER SERCOM_I2CM_CTRLA_MODE(5)
#endif

struct i2c_sam0_dev_config {
	SercomI2cm *regs;
	uint32_t bitrate;
#ifdef MCLK
	volatile uint32_t *mclk;
	uint32_t mclk_mask;
	uint16_t gclk_core_id;
#else
	uint32_t pm_apbcmask;
	uint16_t gclk_clkctrl_id;
#endif
	void (*irq_config_func)(const struct device *dev);

#ifdef CONFIG_I2C_SAM0_DMA_DRIVEN
	const struct device *dma_dev;
	uint8_t write_dma_request;
	uint8_t read_dma_request;
	uint8_t dma_channel;
#endif
};

struct i2c_sam0_msg {
	uint8_t *buffer;
	uint32_t size;
	uint32_t status;
};

struct i2c_sam0_dev_data {
	struct k_sem sem;
	struct i2c_sam0_msg msg;
	struct i2c_msg *msgs;
	uint8_t num_msgs;
};

#define DEV_NAME(dev) ((dev)->name)
#define DEV_CFG(dev) \
	((const struct i2c_sam0_dev_config *const)(dev)->config)
#define DEV_DATA(dev) \
	((struct i2c_sam0_dev_data *const)(dev)->data)

static void wait_synchronization(SercomI2cm *regs)
{
#if defined(SERCOM_I2CM_SYNCBUSY_MASK)
	/* SYNCBUSY is a register */
	while ((regs->SYNCBUSY.reg & SERCOM_I2CM_SYNCBUSY_MASK) != 0) {
	}
#elif defined(SERCOM_I2CM_STATUS_SYNCBUSY)
	/* SYNCBUSY is a bit */
	while ((regs->STATUS.reg & SERCOM_I2CM_STATUS_SYNCBUSY) != 0) {
	}
#else
#error Unsupported device
#endif
}

static bool i2c_sam0_terminate_on_error(const struct device *dev)
{
	struct i2c_sam0_dev_data *data = DEV_DATA(dev);
	const struct i2c_sam0_dev_config *const cfg = DEV_CFG(dev);
	SercomI2cm *i2c = cfg->regs;

	if (!(i2c->STATUS.reg & (SERCOM_I2CM_STATUS_ARBLOST |
				 SERCOM_I2CM_STATUS_RXNACK |
#ifdef SERCOM_I2CM_STATUS_LENERR
				 SERCOM_I2CM_STATUS_LENERR |
#endif
#ifdef SERCOM_I2CM_STATUS_SEXTTOUT
				 SERCOM_I2CM_STATUS_SEXTTOUT |
#endif
#ifdef SERCOM_I2CM_STATUS_MEXTTOUT
				 SERCOM_I2CM_STATUS_MEXTTOUT |
#endif
				 SERCOM_I2CM_STATUS_LOWTOUT |
				 SERCOM_I2CM_STATUS_BUSERR))) {
		return false;
	}

#ifdef CONFIG_I2C_SAM0_DMA_DRIVEN
	if (cfg->dma_channel != 0xFF) {
		dma_stop(cfg->dma_dev, cfg->dma_channel);
	}
#endif

	data->msg.status = i2c->STATUS.reg;

	/*
	 * Clear all the flags that require an explicit clear
	 * (as opposed to being cleared by ADDR writes, etc)
	 */
	i2c->STATUS.reg = SERCOM_I2CM_STATUS_ARBLOST |
#ifdef SERCOM_I2CM_STATUS_LENERR
			  SERCOM_I2CM_STATUS_LENERR |
#endif
			  SERCOM_I2CM_STATUS_LOWTOUT |
			  SERCOM_I2CM_STATUS_BUSERR;
	wait_synchronization(i2c);

	i2c->INTENCLR.reg = SERCOM_I2CM_INTENCLR_MASK;
	k_sem_give(&data->sem);
	return true;
}

static void i2c_sam0_isr(const struct device *dev)
{
	struct i2c_sam0_dev_data *data = DEV_DATA(dev);
	const struct i2c_sam0_dev_config *const cfg = DEV_CFG(dev);
	SercomI2cm *i2c = cfg->regs;

	/* Get present interrupts and clear them */
	uint32_t status = i2c->INTFLAG.reg;

	i2c->INTFLAG.reg = status;

	if (i2c_sam0_terminate_on_error(dev)) {
		return;
	}

	/*
	 * Directly send/receive next message if it is in the same direction and
	 * the current message has no stop flag and the next message has no
	 * restart flag.
	 */
	const bool continue_next = (data->msg.size == 1) && (data->num_msgs > 1) &&
				   ((data->msgs[0].flags & I2C_MSG_RW_MASK) ==
				    (data->msgs[1].flags & I2C_MSG_RW_MASK)) &&
				   !(data->msgs[0].flags & I2C_MSG_STOP) &&
				   !(data->msgs[1].flags & I2C_MSG_RESTART) &&
				   ((status & (SERCOM_I2CM_INTFLAG_MB | SERCOM_I2CM_INTFLAG_SB)));

	if (status & SERCOM_I2CM_INTFLAG_MB) {
		if (!data->msg.size) {
			i2c->INTENCLR.reg = SERCOM_I2CM_INTENCLR_MASK;
			k_sem_give(&data->sem);
			return;
		}

		i2c->DATA.reg = *data->msg.buffer;
		data->msg.buffer++;
		data->msg.size--;
	} else if (status & SERCOM_I2CM_INTFLAG_SB) {
		if (!continue_next) {
			/*
			 * If this is the last byte, then prepare for an auto
			 * NACK before doing the actual read.  This does not
			 * require write synchronization.
			 */
			i2c->CTRLB.bit.ACKACT = 1;
		}

		*data->msg.buffer = i2c->DATA.reg;
		data->msg.buffer++;
		data->msg.size--;

		if (!continue_next) {
			i2c->INTENCLR.reg = SERCOM_I2CM_INTENCLR_MASK;
			k_sem_give(&data->sem);
			return;
		}
<<<<<<< HEAD
		else
		{
			/* Trigger the next read */
			i2c->CTRLB.bit.CMD = 2;
		}
		return;
=======
	}

	if (continue_next) {
		data->msgs++;
		data->num_msgs--;

		data->msg.buffer = data->msgs->buf;
		data->msg.size = data->msgs->len;
		data->msg.status = 0;
>>>>>>> b08e5725
	}
}

#ifdef CONFIG_I2C_SAM0_DMA_DRIVEN

static void i2c_sam0_dma_write_done(const struct device *dma_dev, void *arg,
				    uint32_t id, int error_code)
{
	const struct device *dev = arg;
	struct i2c_sam0_dev_data *data = DEV_DATA(dev);
	const struct i2c_sam0_dev_config *const cfg = DEV_CFG(dev);
	SercomI2cm *i2c = cfg->regs;

	ARG_UNUSED(dma_dev);
	ARG_UNUSED(id);

	int key = irq_lock();

	if (i2c_sam0_terminate_on_error(dev)) {
		irq_unlock(key);
		return;
	}

	if (error_code < 0) {
		LOG_ERR("DMA write error on %s: %d", DEV_NAME(dev), error_code);
		i2c->INTENCLR.reg = SERCOM_I2CM_INTENCLR_MASK;
		irq_unlock(key);

		data->msg.status = error_code;

		k_sem_give(&data->sem);
		return;
	}

	irq_unlock(key);

	/*
	 * DMA has written the whole message now, so just wait for the
	 * final I2C IRQ to indicate that it's finished transmitting.
	 */
	data->msg.size = 0;
	i2c->INTENSET.reg = SERCOM_I2CM_INTENSET_MB;
}

static bool i2c_sam0_dma_write_start(const struct device *dev)
{
	struct i2c_sam0_dev_data *data = DEV_DATA(dev);
	const struct i2c_sam0_dev_config *const cfg = DEV_CFG(dev);
	SercomI2cm *i2c = cfg->regs;
	int retval;

	if (cfg->dma_channel == 0xFF) {
		return false;
	}

	if (data->msg.size <= 1) {
		/*
		 * Catch empty writes and skip DMA on single byte transfers.
		 */
		return false;
	}

	struct dma_config dma_cfg = { 0 };
	struct dma_block_config dma_blk = { 0 };

	dma_cfg.channel_direction = MEMORY_TO_PERIPHERAL;
	dma_cfg.source_data_size = 1;
	dma_cfg.dest_data_size = 1;
	dma_cfg.user_data = (void *)dev;
	dma_cfg.dma_callback = i2c_sam0_dma_write_done;
	dma_cfg.block_count = 1;
	dma_cfg.head_block = &dma_blk;
	dma_cfg.dma_slot = cfg->write_dma_request;

	dma_blk.block_size = data->msg.size;
	dma_blk.source_address = (uint32_t)data->msg.buffer;
	dma_blk.dest_address = (uint32_t)(&(i2c->DATA.reg));
	dma_blk.dest_addr_adj = DMA_ADDR_ADJ_NO_CHANGE;

	retval = dma_config(cfg->dma_dev, cfg->dma_channel, &dma_cfg);
	if (retval != 0) {
		LOG_ERR("Write DMA configure on %s failed: %d",
			DEV_NAME(dev), retval);
		return false;
	}

	retval = dma_start(cfg->dma_dev, cfg->dma_channel);
	if (retval != 0) {
		LOG_ERR("Write DMA start on %s failed: %d",
			DEV_NAME(dev), retval);
		return false;
	}

	return true;
}

static void i2c_sam0_dma_read_done(const struct device *dma_dev, void *arg,
				   uint32_t id, int error_code)
{
	const struct device *dev = arg;
	struct i2c_sam0_dev_data *data = DEV_DATA(dev);
	const struct i2c_sam0_dev_config *const cfg = DEV_CFG(dev);
	SercomI2cm *i2c = cfg->regs;

	ARG_UNUSED(dma_dev);
	ARG_UNUSED(id);

	int key = irq_lock();

	if (i2c_sam0_terminate_on_error(dev)) {
		irq_unlock(key);
		return;
	}

	if (error_code < 0) {
		LOG_ERR("DMA read error on %s: %d", DEV_NAME(dev), error_code);
		i2c->INTENCLR.reg = SERCOM_I2CM_INTENCLR_MASK;
		irq_unlock(key);

		data->msg.status = error_code;

		k_sem_give(&data->sem);
		return;
	}

	irq_unlock(key);

	/*
	 * DMA has read all but the last byte now, so let the ISR handle
	 * that and the terminating NACK.
	 */
	data->msg.buffer += data->msg.size - 1;
	data->msg.size = 1;
	i2c->INTENSET.reg = SERCOM_I2CM_INTENSET_SB;
}

static bool i2c_sam0_dma_read_start(const struct device *dev)
{
	struct i2c_sam0_dev_data *data = DEV_DATA(dev);
	const struct i2c_sam0_dev_config *const cfg = DEV_CFG(dev);
	SercomI2cm *i2c = cfg->regs;
	int retval;

	if (cfg->dma_channel == 0xFF) {
		return false;
	}

	if (data->msg.size <= 2) {
		/*
		 * The last byte is always handled by the I2C ISR so
		 * just skip a two length read as well.
		 */
		return false;
	}

	struct dma_config dma_cfg = { 0 };
	struct dma_block_config dma_blk = { 0 };

	dma_cfg.channel_direction = PERIPHERAL_TO_MEMORY;
	dma_cfg.source_data_size = 1;
	dma_cfg.dest_data_size = 1;
	dma_cfg.user_data = (void *)dev;
	dma_cfg.dma_callback = i2c_sam0_dma_read_done;
	dma_cfg.block_count = 1;
	dma_cfg.head_block = &dma_blk;
	dma_cfg.dma_slot = cfg->read_dma_request;

	dma_blk.block_size = data->msg.size - 1;
	dma_blk.dest_address = (uint32_t)data->msg.buffer;
	dma_blk.source_address = (uint32_t)(&(i2c->DATA.reg));
	dma_blk.source_addr_adj = DMA_ADDR_ADJ_NO_CHANGE;

	retval = dma_config(cfg->dma_dev, cfg->dma_channel, &dma_cfg);
	if (retval != 0) {
		LOG_ERR("Read DMA configure on %s failed: %d",
			DEV_NAME(dev), retval);
		return false;
	}

	retval = dma_start(cfg->dma_dev, cfg->dma_channel);
	if (retval != 0) {
		LOG_ERR("Read DMA start on %s failed: %d",
			DEV_NAME(dev), retval);
		return false;
	}

	return true;
}

#endif

static int i2c_sam0_transfer(const struct device *dev, struct i2c_msg *msgs,
			     uint8_t num_msgs, uint16_t addr)
{
	struct i2c_sam0_dev_data *data = DEV_DATA(dev);
	const struct i2c_sam0_dev_config *const cfg = DEV_CFG(dev);
	SercomI2cm *i2c = cfg->regs;
	uint32_t addr_reg;

	if (!num_msgs) {
		return 0;
	}
	data->num_msgs = num_msgs;
	data->msgs = msgs;

	for (; data->num_msgs > 0;) {
		if (!data->msgs->len) {
			if ((data->msgs->flags & I2C_MSG_RW_MASK) == I2C_MSG_READ) {
				return -EINVAL;
			}
		}

		i2c->INTENCLR.reg = SERCOM_I2CM_INTENCLR_MASK;
		i2c->INTFLAG.reg = SERCOM_I2CM_INTFLAG_MASK;

		i2c->STATUS.reg = SERCOM_I2CM_STATUS_ARBLOST |
#ifdef SERCOM_I2CM_STATUS_LENERR
				  SERCOM_I2CM_STATUS_LENERR |
#endif
				  SERCOM_I2CM_STATUS_LOWTOUT |
				  SERCOM_I2CM_STATUS_BUSERR;
		wait_synchronization(i2c);

		data->msg.buffer = data->msgs->buf;
		data->msg.size = data->msgs->len;
		data->msg.status = 0;

		addr_reg = addr << 1U;
		if ((data->msgs->flags & I2C_MSG_RW_MASK) == I2C_MSG_READ) {
			addr_reg |= 1U;

			/* Set to auto ACK */
			i2c->CTRLB.bit.ACKACT = 0;
			wait_synchronization(i2c);
		}

		if (data->msgs->flags & I2C_MSG_ADDR_10_BITS) {
#ifdef SERCOM_I2CM_ADDR_TENBITEN
			addr_reg |= SERCOM_I2CM_ADDR_TENBITEN;
#else
			return -ENOTSUP;
#endif
		}

		int key = irq_lock();

		/*
		 * Writing the address starts the transaction, issuing
		 * a start/repeated start as required.
		 */
		i2c->ADDR.reg = addr_reg;

		/*
		 * Have to wait here to make sure the address write
		 * clears any pending requests or errors before DMA or
		 * ISR tries to handle it.
		 */
		wait_synchronization(i2c);

#ifdef SERCOM_I2CM_INTENSET_ERROR
		i2c->INTENSET.reg = SERCOM_I2CM_INTENSET_ERROR;
#endif

		if ((data->msgs->flags & I2C_MSG_RW_MASK) == I2C_MSG_READ) {
			/*
			 * Always set MB even when reading, since that's how
			 * some errors are indicated.
			 */
			i2c->INTENSET.reg = SERCOM_I2CM_INTENSET_MB;

#ifdef CONFIG_I2C_SAM0_DMA_DRIVEN
			if (!i2c_sam0_dma_read_start(dev))
#endif
			{
				i2c->INTENSET.reg = SERCOM_I2CM_INTENSET_SB;
			}

		} else {
#ifdef CONFIG_I2C_SAM0_DMA_DRIVEN
			if (!i2c_sam0_dma_write_start(dev))
#endif
			{
				i2c->INTENSET.reg = SERCOM_I2CM_INTENSET_MB;
			}
		}

		irq_unlock(key);

		/* Now wait for the ISR to handle everything */
		k_sem_take(&data->sem, K_FOREVER);

		if (data->msg.status) {
			if (data->msg.status & SERCOM_I2CM_STATUS_ARBLOST) {
				LOG_DBG("Arbitration lost on %s",
					DEV_NAME(dev));
				return -EAGAIN;
			}

			LOG_ERR("Transaction error on %s: %08X",
				DEV_NAME(dev), data->msg.status);
			return -EIO;
		}

		if (data->msgs->flags & I2C_MSG_STOP) {
			i2c->CTRLB.bit.CMD = 3;
		} else if ((data->msgs->flags & I2C_MSG_RESTART) && data->num_msgs > 1) {
			/*
			 * No action, since we do this automatically if we
			 * don't send an explicit stop
			 */
		} else {
			/*
			 * Neither present, so assume we want to release
			 * the bus (by sending a stop)
			 */
			i2c->CTRLB.bit.CMD = 3;
		}

		data->num_msgs--;
		data->msgs++;
	}

	return 0;
}

static int i2c_sam0_set_apply_bitrate(const struct device *dev,
				      uint32_t config)
{
	const struct i2c_sam0_dev_config *const cfg = DEV_CFG(dev);
	SercomI2cm *i2c = cfg->regs;
	uint32_t baud;
	uint32_t baud_low;
	uint32_t baud_high;

	uint32_t CTRLA = i2c->CTRLA.reg;

#ifdef SERCOM_I2CM_CTRLA_SPEED_Msk
	CTRLA &= ~SERCOM_I2CM_CTRLA_SPEED_Msk;
#endif
	CTRLA &= ~SERCOM_I2CM_CTRLA_SDAHOLD_Msk;

	switch (I2C_SPEED_GET(config)) {
	case I2C_SPEED_STANDARD:
#ifdef SERCOM_I2CM_CTRLA_SPEED
		CTRLA |= SERCOM_I2CM_CTRLA_SPEED(0);
#endif
		CTRLA |= SERCOM_I2CM_CTRLA_SDAHOLD(0x0);
		i2c->CTRLA.reg = CTRLA;
		wait_synchronization(i2c);

		/* 5 is the nominal 100ns rise time from the app notes */
		baud = (SOC_ATMEL_SAM0_GCLK0_FREQ_HZ / 100000U - 5U - 10U) / 2U;
		if (baud > 255U || baud < 1U) {
			return -ERANGE;
		}

		LOG_DBG("Setting %s to standard mode with divisor %u",
			DEV_NAME(dev), baud);

		i2c->BAUD.reg = SERCOM_I2CM_BAUD_BAUD(baud);
		break;

	case I2C_SPEED_FAST:
		CTRLA |= SERCOM_I2CM_CTRLA_SDAHOLD(0x0);
		i2c->CTRLA.reg = CTRLA;
		wait_synchronization(i2c);

		/* 5 is the nominal 100ns rise time from the app notes */
		baud = (SOC_ATMEL_SAM0_GCLK0_FREQ_HZ / 400000U - 5U - 10U) / 2U;
		if (baud > 255U || baud < 1U) {
			return -ERANGE;
		}

		LOG_DBG("Setting %s to fast mode with divisor %u",
			DEV_NAME(dev), baud);

		i2c->BAUD.reg = SERCOM_I2CM_BAUD_BAUD(baud);
		break;

	case I2C_SPEED_FAST_PLUS:
#ifdef SERCOM_I2CM_CTRLA_SPEED
		CTRLA |= SERCOM_I2CM_CTRLA_SPEED(1);
#endif
		CTRLA |= SERCOM_I2CM_CTRLA_SDAHOLD(0x2);
		i2c->CTRLA.reg = CTRLA;
		wait_synchronization(i2c);

		/* 5 is the nominal 100ns rise time from the app notes */
		baud = (SOC_ATMEL_SAM0_GCLK0_FREQ_HZ / 1000000U - 5U - 10U);

		/* 2:1 low:high ratio */
		baud_high = baud;
		baud_high /= 3U;
		baud_high = CLAMP(baud_high, 1U, 255U);
		baud_low = baud - baud_high;
		if (baud_low < 1U && baud_high > 1U) {
			--baud_high;
			++baud_low;
		}

		if (baud_low < 1U || baud_low > 255U) {
			return -ERANGE;
		}

		LOG_DBG("Setting %s to fast mode plus with divisors %u/%u",
			DEV_NAME(dev), baud_high, baud_low);

		i2c->BAUD.reg = SERCOM_I2CM_BAUD_BAUD(baud_high) |
				SERCOM_I2CM_BAUD_BAUDLOW(baud_low);
		break;

	case I2C_SPEED_HIGH:
#ifdef SERCOM_I2CM_CTRLA_SPEED
		CTRLA |= SERCOM_I2CM_CTRLA_SPEED(2);
#endif
		CTRLA |= SERCOM_I2CM_CTRLA_SDAHOLD(0x2);
		i2c->CTRLA.reg = CTRLA;
		wait_synchronization(i2c);

		baud = (SOC_ATMEL_SAM0_GCLK0_FREQ_HZ / 3400000U) - 2U;

		/* 2:1 low:high ratio */
		baud_high = baud;
		baud_high /= 3U;
		baud_high = CLAMP(baud_high, 1U, 255U);
		baud_low = baud - baud_high;
		if (baud_low < 1U && baud_high > 1U) {
			--baud_high;
			++baud_low;
		}

		if (baud_low < 1U || baud_low > 255U) {
			return -ERANGE;
		}

#ifdef SERCOM_I2CM_BAUD_HSBAUD
		LOG_DBG("Setting %s to high speed with divisors %u/%u",
			DEV_NAME(dev), baud_high, baud_low);

		/*
		 * 48 is just from the app notes, but the datasheet says
		 * it's ignored
		 */
		i2c->BAUD.reg = SERCOM_I2CM_BAUD_HSBAUD(baud_high) |
				SERCOM_I2CM_BAUD_HSBAUDLOW(baud_low) |
				SERCOM_I2CM_BAUD_BAUD(48) |
				SERCOM_I2CM_BAUD_BAUDLOW(48);
#else
		return -ENOTSUP;
#endif
		break;

	default:
		return -ENOTSUP;
	}

	wait_synchronization(i2c);
	return 0;
}

static int i2c_sam0_configure(const struct device *dev, uint32_t config)
{
	const struct i2c_sam0_dev_config *const cfg = DEV_CFG(dev);
	SercomI2cm *i2c = cfg->regs;
	int retval;

	if (!(config & I2C_MODE_MASTER)) {
		return -EINVAL;
	}

	if (config & I2C_SPEED_MASK) {
		i2c->CTRLA.bit.ENABLE = 0;
		wait_synchronization(i2c);

		retval = i2c_sam0_set_apply_bitrate(dev, config);

		i2c->CTRLA.bit.ENABLE = 1;
		wait_synchronization(i2c);

		i2c->STATUS.bit.BUSSTATE = 1;
		wait_synchronization(i2c);

		if (retval != 0) {
			return retval;
		}
	}

	return 0;
}

static int i2c_sam0_initialize(const struct device *dev)
{
	struct i2c_sam0_dev_data *data = DEV_DATA(dev);
	const struct i2c_sam0_dev_config *const cfg = DEV_CFG(dev);
	SercomI2cm *i2c = cfg->regs;
	int retval;

#ifdef MCLK
	/* Enable the GCLK */
	GCLK->PCHCTRL[cfg->gclk_core_id].reg = GCLK_PCHCTRL_GEN_GCLK0 |
					       GCLK_PCHCTRL_CHEN;
	/* Enable SERCOM clock in MCLK */
	*cfg->mclk |= cfg->mclk_mask;
#else
	/* Enable the GCLK */
	GCLK->CLKCTRL.reg = cfg->gclk_clkctrl_id | GCLK_CLKCTRL_GEN_GCLK0 |
			    GCLK_CLKCTRL_CLKEN;

	/* Enable SERCOM clock in PM */
	PM->APBCMASK.reg |= cfg->pm_apbcmask;
#endif
	/* Disable all I2C interrupts */
	i2c->INTENCLR.reg = SERCOM_I2CM_INTENCLR_MASK;

	/* I2C mode, enable timeouts */
	i2c->CTRLA.reg = SERCOM_I2CM_CTRLA_MODE_I2C_MASTER |
#ifdef SERCOM_I2CM_CTRLA_LOWTOUTEN
			 SERCOM_I2CM_CTRLA_LOWTOUTEN |
#endif
			 SERCOM_I2CM_CTRLA_INACTOUT(0x3);
	wait_synchronization(i2c);

	retval = i2c_sam0_set_apply_bitrate(dev,
					    i2c_map_dt_bitrate(cfg->bitrate));
	if (retval != 0) {
		return retval;
	}

	k_sem_init(&data->sem, 0, 1);

	cfg->irq_config_func(dev);

#ifdef CONFIG_I2C_SAM0_DMA_DRIVEN
	if (!device_is_ready(cfg->dma_dev)) {
		return -ENODEV;
	}
#endif

	i2c->CTRLA.bit.ENABLE = 1;
	wait_synchronization(i2c);

	/* Force bus idle */
	i2c->STATUS.bit.BUSSTATE = 1;
	wait_synchronization(i2c);

	return 0;
}


static const struct i2c_driver_api i2c_sam0_driver_api = {
	.configure = i2c_sam0_configure,
	.transfer = i2c_sam0_transfer,
};

#ifdef CONFIG_I2C_SAM0_DMA_DRIVEN
#define I2C_SAM0_DMA_CHANNELS(n)					\
	.dma_dev = DEVICE_DT_GET(ATMEL_SAM0_DT_INST_DMA_CTLR(n, tx)),	\
	.write_dma_request = ATMEL_SAM0_DT_INST_DMA_TRIGSRC(n, tx),	\
	.read_dma_request = ATMEL_SAM0_DT_INST_DMA_TRIGSRC(n, rx),	\
	.dma_channel = ATMEL_SAM0_DT_INST_DMA_CHANNEL(n, rx),
#else
#define I2C_SAM0_DMA_CHANNELS(n)
#endif

#define SAM0_I2C_IRQ_CONNECT(n, m)					\
	do {								\
		IRQ_CONNECT(DT_INST_IRQ_BY_IDX(n, m, irq),		\
			    DT_INST_IRQ_BY_IDX(n, m, priority),		\
			    i2c_sam0_isr,				\
			    DEVICE_DT_INST_GET(n), 0);			\
		irq_enable(DT_INST_IRQ_BY_IDX(n, m, irq));		\
	} while (0)

#if DT_INST_IRQ_HAS_IDX(0, 3)
#define I2C_SAM0_IRQ_HANDLER(n)						\
static void i2c_sam0_irq_config_##n(const struct device *dev)			\
{									\
	SAM0_I2C_IRQ_CONNECT(n, 0);					\
	SAM0_I2C_IRQ_CONNECT(n, 1);					\
	SAM0_I2C_IRQ_CONNECT(n, 2);					\
	SAM0_I2C_IRQ_CONNECT(n, 3);					\
}
#else
#define I2C_SAM0_IRQ_HANDLER(n)						\
static void i2c_sam0_irq_config_##n(const struct device *dev)			\
{									\
	SAM0_I2C_IRQ_CONNECT(n, 0);					\
}
#endif

#ifdef MCLK
#define I2C_SAM0_CONFIG(n)						\
static const struct i2c_sam0_dev_config i2c_sam0_dev_config_##n = {	\
	.regs = (SercomI2cm *)DT_INST_REG_ADDR(n),			\
	.bitrate = DT_INST_PROP(n, clock_frequency),			\
	.mclk = (volatile uint32_t *)MCLK_MASK_DT_INT_REG_ADDR(n),	\
	.mclk_mask = BIT(DT_INST_CLOCKS_CELL_BY_NAME(n, mclk, bit)),	\
	.gclk_core_id = DT_INST_CLOCKS_CELL_BY_NAME(n, gclk, periph_ch),\
	.irq_config_func = &i2c_sam0_irq_config_##n			\
	I2C_SAM0_DMA_CHANNELS(n)					\
}
#else /* !MCLK */
#define I2C_SAM0_CONFIG(n)						\
static const struct i2c_sam0_dev_config i2c_sam0_dev_config_##n = {	\
	.regs = (SercomI2cm *)DT_INST_REG_ADDR(n),			\
	.bitrate = DT_INST_PROP(n, clock_frequency),			\
	.pm_apbcmask = BIT(DT_INST_CLOCKS_CELL_BY_NAME(n, pm, bit)),	\
	.gclk_clkctrl_id = DT_INST_CLOCKS_CELL_BY_NAME(n, gclk, clkctrl_id),\
	.irq_config_func = &i2c_sam0_irq_config_##n,			\
	I2C_SAM0_DMA_CHANNELS(n)					\
}
#endif

#define I2C_SAM0_DEVICE(n)						\
	static void i2c_sam0_irq_config_##n(const struct device *dev);	\
	I2C_SAM0_CONFIG(n);						\
	static struct i2c_sam0_dev_data i2c_sam0_dev_data_##n;		\
	DEVICE_DT_INST_DEFINE(n,					\
			    &i2c_sam0_initialize,			\
			    NULL,					\
			    &i2c_sam0_dev_data_##n,			\
			    &i2c_sam0_dev_config_##n, POST_KERNEL,	\
			    CONFIG_I2C_INIT_PRIORITY,			\
			    &i2c_sam0_driver_api);			\
	I2C_SAM0_IRQ_HANDLER(n)

DT_INST_FOREACH_STATUS_OKAY(I2C_SAM0_DEVICE)<|MERGE_RESOLUTION|>--- conflicted
+++ resolved
@@ -180,14 +180,11 @@
 			k_sem_give(&data->sem);
 			return;
 		}
-<<<<<<< HEAD
 		else
 		{
 			/* Trigger the next read */
 			i2c->CTRLB.bit.CMD = 2;
 		}
-		return;
-=======
 	}
 
 	if (continue_next) {
@@ -197,8 +194,8 @@
 		data->msg.buffer = data->msgs->buf;
 		data->msg.size = data->msgs->len;
 		data->msg.status = 0;
->>>>>>> b08e5725
-	}
+	}
+
 }
 
 #ifdef CONFIG_I2C_SAM0_DMA_DRIVEN
