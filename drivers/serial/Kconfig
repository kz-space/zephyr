# Kconfig - serial driver configuration options

#
# Copyright (c) 2014-2015 Wind River Systems, Inc.
# Copyright (c) 2018 Bobby Noelte
#
# SPDX-License-Identifier: Apache-2.0
#

config SERIAL_HAS_DRIVER
	bool
	select SERIAL_DRIVER_CAPABILITIES
	help
	  This is an option to be enabled by individual serial driver
	  to signal that there is a serial driver. This is being used
	  by other drivers which are dependent on serial.

config SERIAL_SUPPORT_INTERRUPT
	bool
	help
	  This is an option to be enabled by individual serial driver
	  to signal that the driver and hardware supports interrupts.

config SERIAL_SUPPORT_DRV_CMD
	bool
	help
	  This is an option to be enabled by individual serial driver
	  to signal that the driver supports the API to send extra
	  commands to the driver.

menuconfig SERIAL
	bool "Serial Drivers"
	help
	  Enable serial drivers.

if SERIAL

comment "Serial Drivers"

source "drivers/serial/Kconfig.ns16550"

source "drivers/serial/Kconfig.mcux"

source "drivers/serial/Kconfig.mcux_lpc_usart"

source "drivers/serial/Kconfig.mcux_lpsci"

source "drivers/serial/Kconfig.mcux_lpuart"

source "drivers/serial/Kconfig.miv"

source "drivers/serial/Kconfig.imx"

source "drivers/serial/Kconfig.stellaris"

source "drivers/serial/Kconfig.native_posix"

source "drivers/serial/Kconfig.nsim"

source "drivers/serial/Kconfig.usart_sam"

source "drivers/serial/Kconfig.uart_sam"

source "drivers/serial/Kconfig.qmsi"

source "drivers/serial/Kconfig.stm32"

source "drivers/serial/Kconfig.nrfx"

source "drivers/serial/Kconfig.altera_jtag"

source "drivers/serial/Kconfig.cc32xx"

source "drivers/serial/Kconfig.cmsdk_apb"

source "drivers/serial/Kconfig.riscv_qemu"

source "drivers/serial/Kconfig.sifive"

source "drivers/serial/Kconfig.esp32"

source "drivers/serial/Kconfig.gecko"

source "drivers/serial/Kconfig.msp432p4xx"

source "drivers/serial/Kconfig.sam0"

<<<<<<< HEAD
source "drivers/serial/Kconfig.psoc6"
=======
endif

menuconfig SERIAL_DRIVER_CAPABILITIES
	bool "Serial Drivers Capabilities"
	depends on SERIAL_HAS_DRIVER
	help
	  Set Serial Drivers capabilities.

if SERIAL_DRIVER_CAPABILITIES

config UART_INTERRUPT_DRIVEN
	bool "Enable UART Interrupt support"
	depends on SERIAL_SUPPORT_INTERRUPT
	help
	  This option enables interrupt support for UART allowing console
	  input and other UART based drivers.

config UART_LINE_CTRL
	bool "Enable Serial Line Control API"
	help
	  This enables the API for apps to control the serial line,
	  such as baud rate, CTS and RTS.

	  Implementation is up to individual driver.

	  Say no if not sure.

config UART_DRV_CMD
	bool "Enable driver commands API"
	depends on SERIAL_SUPPORT_DRV_CMD
	help
	  This enables the API to send extra commands to drivers.
	  This allows drivers to expose hardware specific functions.

	  Say no if not sure.
>>>>>>> 1ee8b2da

endif<|MERGE_RESOLUTION|>--- conflicted
+++ resolved
@@ -85,9 +85,8 @@
 
 source "drivers/serial/Kconfig.sam0"
 
-<<<<<<< HEAD
 source "drivers/serial/Kconfig.psoc6"
-=======
+
 endif
 
 menuconfig SERIAL_DRIVER_CAPABILITIES
@@ -123,6 +122,5 @@
 	  This allows drivers to expose hardware specific functions.
 
 	  Say no if not sure.
->>>>>>> 1ee8b2da
 
 endif