--- conflicted
+++ resolved
@@ -1,10 +1,6 @@
 /*
  * Copyright 2023 Google LLC
  * Copyright (C) Microsoft Corporation.
-<<<<<<< HEAD
- * Copyright (C) Microsoft Corporation.
-=======
->>>>>>> 0bd67c9b
  *
  * SPDX-License-Identifier: Apache-2.0
  */
@@ -32,7 +28,6 @@
 
 #include <syscalls/fuel_gauge_get_prop_mrsh.c>
 
-<<<<<<< HEAD
 static inline int z_vrfy_fuel_gauge_get_buffer_prop(const struct device *dev,
 						    struct fuel_gauge_get_buffer_property *prop,
 						    void *dst, size_t dst_len)
@@ -46,39 +41,16 @@
 				sizeof(struct fuel_gauge_get_buffer_property)));
 
 	int ret = z_impl_fuel_gauge_get_buffer_prop(dev, &k_prop, k_buf, dst_len);
-=======
-static inline int z_vrfy_fuel_gauge_get_block_prop(const struct device *dev,
-						    struct fuel_gauge_get_block_property *prop,
-						    void *dst, size_t dst_len)
-{
-	char k_buf[dst_len];
-	struct fuel_gauge_get_block_property k_prop;
-
-	Z_OOPS(Z_SYSCALL_DRIVER_FUEL_GAUGE(dev, get_block_property));
-
-	Z_OOPS(z_user_from_copy(&k_prop, prop, 
-				sizeof(struct fuel_gauge_get_block_property)));
-
-	int ret = z_impl_fuel_gauge_get_block_prop(dev, &k_prop, k_buf, dst_len);
->>>>>>> 0bd67c9b
 
 	Z_OOPS(z_user_to_copy(dst, k_buf, dst_len));
 
 	Z_OOPS(z_user_to_copy(prop, &k_prop,
-<<<<<<< HEAD
 			      sizeof(struct fuel_gauge_get_buffer_property)));
-=======
-			      sizeof(struct fuel_gauge_get_block_property)));
->>>>>>> 0bd67c9b
 
 	return ret;
 }
 
-<<<<<<< HEAD
 #include <syscalls/fuel_gauge_get_buffer_prop_mrsh.c>
-=======
-#include <syscalls/fuel_gauge_get_block_prop_mrsh.c>
->>>>>>> 0bd67c9b
 
 static inline int z_vrfy_fuel_gauge_set_prop(const struct device *dev,
 					     struct fuel_gauge_set_property *props,
