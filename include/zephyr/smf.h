--- conflicted
+++ resolved
@@ -53,16 +53,12 @@
 #define SMF_CTX(o) ((struct smf_ctx *)o)
 
 #include <zephyr/zephyr.h>
+#include <zephyr/kernel.h>
 
 #ifdef __cplusplus
 extern "C" {
 #endif
 
-<<<<<<< HEAD
-=======
-#include <zephyr/kernel.h>
-
->>>>>>> f6cb8fe2
 /**
  * @brief Function pointer that implements a portion of a state
  *
