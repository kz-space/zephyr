--- conflicted
+++ resolved
@@ -48,22 +48,6 @@
       path: modules/fs/fatfs
       groups:
         - fs
-<<<<<<< HEAD
-    - name: fff
-      revision: 6ce5ba26486e93d5b7696a3e23f0585932c14b16
-      path: modules/lib/fff
-      groups:
-        - ci
-    - name: hal_nxp
-      remote: bittware
-      revision: 68e2693d15ae262e6a604cd1875c28958312c962
-      path: modules/hal/nxp
-      groups:
-        - hal
-    - name: liblc3codec
-      revision: 3951cf1b71ff3be086c9b9b595e473e12301337c
-      path: modules/lib/liblc3codec
-=======
     - name: hal_altera
       revision: 0d225ddd314379b32355a00fb669eacf911e750d
       path: modules/hal/altera
@@ -111,7 +95,8 @@
       groups:
         - hal
     - name: hal_nxp
-      revision: 138742f66576f2e2235a072425e71b8d1360c0d3
+      remote: bittware
+      revision: cb77029f78ef29415dffdf56715e1c303d7b020b
       path: modules/hal/nxp
       groups:
         - hal
@@ -179,7 +164,6 @@
     - name: liblc3
       revision: 448f3de31f49a838988a162ef1e23a89ddf2d2ed
       path: modules/lib/liblc3
->>>>>>> dfc97f3f
     - name: littlefs
       path: modules/fs/littlefs
       groups:
@@ -200,12 +184,8 @@
       groups:
         - crypto
     - name: mcuboot
-<<<<<<< HEAD
       remote: bittware
-      revision: d32fb85f5b02d3a8a96fae7692a58d135c33a3b6
-=======
-      revision: cfec947e0f8be686d02c73104a3b1ad0b5dcf1e6
->>>>>>> dfc97f3f
+      revision: 064a62b06989ca31d1be1d7bd927fcdcd1db4468
       path: bootloader/mcuboot
     - name: mipi-sys-t
       path: modules/debug/mipi-sys-t
