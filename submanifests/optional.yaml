manifest:
  remotes:
    - name: upstream
      url-base: https://github.com/zephyrproject-rtos
  projects:
    - name: canopennode
      revision: dec12fa3f0d790cafa8414a4c2930ea71ab72ffd
      path: modules/lib/canopennode
      remote: upstream
      groups:
        - optional
    - name: chre
      revision: 3b32c76efee705af146124fb4190f71be5a4e36e
      path: modules/lib/chre
      remote: upstream
      groups:
        - optional
    - name: lz4
      revision: 8e303c264fc21c2116dc612658003a22e933124d
      path: modules/lib/lz4
      remote: upstream
      groups:
        - optional
    - name: nanopb
      revision: 65cbefb4695bc7af1cb733ced99618afb3586b20
      path: modules/lib/nanopb
      remote: upstream
      groups:
        - optional
    - name: psa-arch-tests
      revision: 2cadb02a72eacda7042505dcbdd492371e8ce024
      path: modules/tee/tf-m/psa-arch-tests
      remote: upstream
      groups:
        - optional
    - name: sof
<<<<<<< HEAD
      revision: pull/41/head
=======
      revision: 3e70d036a2df94b854add51742681b64ea0df729
>>>>>>> 4c8fafdf
      path: modules/audio/sof
      remote: upstream
      groups:
        - optional
    - name: tf-m-tests
      revision: 08a3158f0623a4205608a52d880b17ae394e31d2
      path: modules/tee/tf-m/tf-m-tests
      remote: upstream
      groups:
        - optional
    - name: tflite-micro
      revision: 1a34dcab41e7e0e667db72d6a40999c1ec9c510c
      path: optional/modules/lib/tflite-micro
      repo-path: tflite-micro
      remote: upstream
      groups:
        - optional
    - name: thrift
      path: optional/modules/lib/thrift
      revision: 10023645a0e6cb7ce23fcd7fd3dbac9f18df6234
      remote: upstream
      groups:
        - optional
    - name: zscilib
      path: modules/lib/zscilib
      revision: ee1b287d9dd07208d2cc52284240ac25bb66eae3
      remote: upstream
      groups:
        - optional<|MERGE_RESOLUTION|>--- conflicted
+++ resolved
@@ -34,11 +34,7 @@
       groups:
         - optional
     - name: sof
-<<<<<<< HEAD
-      revision: pull/41/head
-=======
       revision: 3e70d036a2df94b854add51742681b64ea0df729
->>>>>>> 4c8fafdf
       path: modules/audio/sof
       remote: upstream
       groups:
