# Copyright (c) 2017 Linaro Limited.
#
# SPDX-License-Identifier: Apache-2.0

'''Runner for pyOCD .'''

import os

from runners.core import ZephyrBinaryRunner, RunnerCaps, \
    BuildConfiguration

DEFAULT_PYOCD_GDB_PORT = 3333
DEFAULT_PYOCD_TELNET_PORT = 4444


class PyOcdBinaryRunner(ZephyrBinaryRunner):
    '''Runner front-end for pyOCD.'''

    def __init__(self, cfg, target,
                 pyocd='pyocd',
                 flash_addr=0x0, flash_opts=None,
                 gdb_port=DEFAULT_PYOCD_GDB_PORT,
                 telnet_port=DEFAULT_PYOCD_TELNET_PORT, tui=False,
                 board_id=None, daparg=None, frequency=None):
        super(PyOcdBinaryRunner, self).__init__(cfg)

        self.target_args = ['-t', target]
        self.pyocd = pyocd
        self.flash_addr_args = ['-a', hex(flash_addr)] if flash_addr else []
        self.gdb_cmd = [cfg.gdb] if cfg.gdb is not None else None
        self.gdb_port = gdb_port
        self.telnet_port = telnet_port
        self.tui_args = ['-tui'] if tui else []
        self.hex_name = cfg.hex_file
        self.bin_name = cfg.bin_file
        self.elf_name = cfg.elf_file

        board_args = []
        if board_id is not None:
            board_args = ['-u', board_id]
        self.board_args = board_args

        daparg_args = []
        if daparg is not None:
            daparg_args = ['-da', daparg]
        self.daparg_args = daparg_args

        frequency_args = []
        if frequency is not None:
            frequency_args = ['-f', frequency]
        self.frequency_args = frequency_args

        self.flash_extra = flash_opts if flash_opts else []

    @classmethod
    def name(cls):
        return 'pyocd'

    @classmethod
    def capabilities(cls):
        return RunnerCaps(commands={'flash', 'debug', 'debugserver', 'attach'},
                          flash_addr=True)

    @classmethod
    def do_add_parser(cls, parser):
        parser.add_argument('--target', required=True,
                            help='target override')

        parser.add_argument('--daparg',
                            help='Additional -da arguments to pyocd tool')
        parser.add_argument('--pyocd', default='pyocd',
                            help='path to pyocd tool, default is pyocd')
        parser.add_argument('--flash-opt', default=[], action='append',
                            help='''Additional options for pyocd flash,
                            e.g. --flash-opt="-e=chip" to chip erase''')
        parser.add_argument('--frequency',
                            help='SWD clock frequency in Hz')
        parser.add_argument('--gdb-port', default=DEFAULT_PYOCD_GDB_PORT,
                            help='pyocd gdb port, defaults to {}'.format(
                                DEFAULT_PYOCD_GDB_PORT))
        parser.add_argument('--telnet-port', default=DEFAULT_PYOCD_TELNET_PORT,
                            help='pyocd telnet port, defaults to {}'.format(
                                DEFAULT_PYOCD_TELNET_PORT))
        parser.add_argument('--tui', default=False, action='store_true',
                            help='if given, GDB uses -tui')
        parser.add_argument('--board-id',
                            help='ID of board to flash, default is to prompt')

    @classmethod
    def create(cls, cfg, args):
        build_conf = BuildConfiguration(cfg.build_dir)
        flash_addr = cls.get_flash_address(args, build_conf)

        ret = PyOcdBinaryRunner(
            cfg, args.target,
            pyocd=args.pyocd,
            flash_addr=flash_addr, flash_opts=args.flash_opt,
            gdb_port=args.gdb_port, telnet_port=args.telnet_port, tui=args.tui,
            board_id=args.board_id, daparg=args.daparg,
            frequency=args.frequency)

        daparg = os.environ.get('PYOCD_DAPARG')
        if not ret.daparg_args and daparg:
            ret.logger.warning('PYOCD_DAPARG is deprecated; use --daparg')
            ret.logger.debug('--daparg={} via PYOCD_DAPARG'.format(daparg))
            ret.daparg_args = ['-da', daparg]

        return ret

    def port_args(self):
        return ['-p', str(self.gdb_port), '-T', str(self.telnet_port)]

    def do_run(self, command, **kwargs):
        self.require(self.pyocd)
        if command == 'flash':
            self.flash(**kwargs)
        else:
            self.debug_debugserver(command, **kwargs)

    def _getfname(self):
        if os.path.isfile(self.hex_name):
<<<<<<< HEAD
            return self.hex_name

        if os.path.isfile(self.bin_name):
            self.logger.warning(
                'Hex file "{}" not found, falling back to binary "{}"'
                    .format(self.hex_name, self.bin_name))
            return self.bin_name

        raise ValueError(
            'Cannot flash; no hex ({}) or bin ({}) files'.format(
                self.hex_name, self.bin_name))

    def flash(self, **kwargs):
        fname = self._getfname()
=======
            fname = self.hex_name
        elif os.path.isfile(self.bin_name):
            self.logger.warning(
                'hex file ({}) does not exist; falling back on .bin ({}). '.
                format(self.hex_name, self.bin_name) +
                'Consider enabling CONFIG_BUILD_OUTPUT_HEX.')
            fname = self.bin_name
        else:
            raise ValueError(
                'Cannot flash; no hex ({}) or bin ({}) files found. '.format(
                    self.hex_name, self.bin_name))
>>>>>>> 362f2299

        cmd = ([self.pyocd] +
               ['flash'] +
               ['-e', 'sector'] +
               self.flash_addr_args +
               self.daparg_args +
               self.target_args +
               self.board_args +
               self.frequency_args +
               self.flash_extra +
               [fname])

<<<<<<< HEAD
        self.logger.info('Flashing Target Device ({})'
            .format(os.path.basename(fname)))
=======
        self.logger.info('Flashing file: {}'.format(fname))
>>>>>>> 362f2299
        self.check_call(cmd)

    def log_gdbserver_message(self):
        self.logger.info('pyOCD GDB server running on port {}'.
                         format(self.gdb_port))

    def debug_debugserver(self, command, **kwargs):
        server_cmd = ([self.pyocd] +
                      ['gdbserver'] +
                      self.daparg_args +
                      self.port_args() +
                      self.target_args +
                      self.board_args +
                      self.frequency_args)

        if command == 'debugserver':
            self.log_gdbserver_message()
            self.check_call(server_cmd)
        else:
            if self.gdb_cmd is None:
                raise ValueError('Cannot debug; gdb is missing')
            if self.elf_name is None:
                raise ValueError('Cannot debug; elf is missing')
            client_cmd = (self.gdb_cmd +
                          self.tui_args +
                          [self.elf_name] +
                          ['-ex', 'target remote :{}'.format(self.gdb_port)])
            if command == 'debug':
                client_cmd += ['-ex', 'monitor halt',
                               '-ex', 'monitor reset',
                               '-ex', 'load']

            self.require(client_cmd[0])
            self.log_gdbserver_message()
            self.run_server_and_client(server_cmd, client_cmd)<|MERGE_RESOLUTION|>--- conflicted
+++ resolved
@@ -119,22 +119,6 @@
 
     def _getfname(self):
         if os.path.isfile(self.hex_name):
-<<<<<<< HEAD
-            return self.hex_name
-
-        if os.path.isfile(self.bin_name):
-            self.logger.warning(
-                'Hex file "{}" not found, falling back to binary "{}"'
-                    .format(self.hex_name, self.bin_name))
-            return self.bin_name
-
-        raise ValueError(
-            'Cannot flash; no hex ({}) or bin ({}) files'.format(
-                self.hex_name, self.bin_name))
-
-    def flash(self, **kwargs):
-        fname = self._getfname()
-=======
             fname = self.hex_name
         elif os.path.isfile(self.bin_name):
             self.logger.warning(
@@ -146,7 +130,6 @@
             raise ValueError(
                 'Cannot flash; no hex ({}) or bin ({}) files found. '.format(
                     self.hex_name, self.bin_name))
->>>>>>> 362f2299
 
         cmd = ([self.pyocd] +
                ['flash'] +
@@ -159,12 +142,7 @@
                self.flash_extra +
                [fname])
 
-<<<<<<< HEAD
-        self.logger.info('Flashing Target Device ({})'
-            .format(os.path.basename(fname)))
-=======
         self.logger.info('Flashing file: {}'.format(fname))
->>>>>>> 362f2299
         self.check_call(cmd)
 
     def log_gdbserver_message(self):
