--- conflicted
+++ resolved
@@ -105,13 +105,8 @@
     ("NET_SOCKET", (None, False, False)),
     ("net_if", (None, False, False)),
     ("sys_mutex", (None, True, False)),
-<<<<<<< HEAD
-    ("k_condvar", (None, False, True))
-=======
-    ("k_futex", (None, True, False)),
     ("k_condvar", (None, False, True)),
     ("k_event", ("CONFIG_EVENTS", False, True))
->>>>>>> d51a67b7
 ])
 
 def kobject_to_enum(kobj):
